{
 "cells": [
  {
   "cell_type": "markdown",
   "id": "b07e2d85-7694-4398-8849-02601e1f05ad",
   "metadata": {},
   "source": [
    "## Sequential usage"
   ]
  },
  {
   "cell_type": "markdown",
   "id": "0b1f4da7-8d62-4151-8689-d71d831ba7dd",
   "metadata": {},
   "source": [
    "This notebook explains the basic usage of `parafields`. Everything that is explained here also holds true for the parallel case."
   ]
  },
  {
   "cell_type": "code",
   "execution_count": null,
   "id": "0e079e78-0c6f-40c3-85dc-1f76dabd02cd",
   "metadata": {},
   "outputs": [],
   "source": [
    "import parafields\n",
    "import numpy as np"
   ]
  },
  {
   "cell_type": "markdown",
   "id": "d90af6b4-4864-41a2-a59b-61a344f9a86a",
   "metadata": {},
   "source": [
    "The main entry point for the generation of Gaussian random fields is the `generate_field` function:"
   ]
  },
  {
   "cell_type": "code",
   "execution_count": null,
   "id": "6c732138-33cf-496b-bc90-edc0b70157af",
   "metadata": {},
   "outputs": [],
   "source": [
    "field = parafields.generate_field(\n",
    "    cells=(256, 256), extensions=(1.0, 1.0), covariance=\"exponential\", variance=1.0\n",
    ")"
   ]
  },
  {
   "cell_type": "markdown",
   "id": "1a20c7c5-a8eb-4788-bec9-11ba562adb35",
   "metadata": {},
   "source": [
    "The `cells` parameter defines the resolution of the random field and can be a tuple of length 1, 2 or 3. The `extensions` parameter defines the size of the domain that the field is defined on. The `covariance` and `variance` define those stochastic properties of the field. The resulting variable `field` is of type `parafields.RandomField` and can easily be visualized in a Jupyter notebook:"
   ]
  },
  {
   "cell_type": "code",
   "execution_count": null,
   "id": "f9d88946-5117-4141-87a3-9b9dbd73cece",
   "metadata": {},
   "outputs": [],
   "source": [
    "field"
   ]
  },
  {
   "cell_type": "markdown",
   "id": "24c2da05-d426-4de0-84c1-02678bddd53e",
   "metadata": {},
   "source": [
    "In order to use the random field in your application, you can evaluate it on the entire domain, yielding a `d`-dimensional `numpy` array for further processing:"
   ]
  },
  {
   "cell_type": "code",
   "execution_count": null,
   "id": "4935c266-7335-4d01-be19-5a3b972659bd",
   "metadata": {},
   "outputs": [],
   "source": [
    "values = field.evaluate()"
   ]
  },
  {
   "cell_type": "code",
   "execution_count": null,
   "id": "a99780c0-fbd2-4a46-97c9-a35d96f497e9",
   "metadata": {},
   "outputs": [],
   "source": [
    "values"
   ]
  },
  {
   "cell_type": "markdown",
   "id": "ce89ef95-dbe3-4ddd-8a58-5e1e3586702b",
   "metadata": {},
   "source": [
    "### More stochastic properties"
   ]
  },
  {
   "cell_type": "markdown",
   "id": "90e768d6-2fa4-422e-933e-44e36ff69ca7",
   "metadata": {},
   "source": [
    "The `generate_field` function supports a lot more parameter that control stochastic properties of the field. For a full reference, you should see the [Full API documentation](https://parafields.readthedocs.io/en/latest/api.html#parafields.generate_field). Here, we show some illustrative examples:"
   ]
  },
  {
   "cell_type": "code",
   "execution_count": null,
   "id": "bfea8972-13ff-4a37-ba46-2a58afe6fdcd",
   "metadata": {},
   "outputs": [],
   "source": [
    "parafields.generate_field(cells=(256, 256), covariance=\"cubic\", variance=1.0)"
   ]
  },
  {
   "cell_type": "code",
   "execution_count": null,
   "id": "0703b220-a286-49fe-94a2-d32b7677d699",
   "metadata": {},
   "outputs": [],
   "source": [
    "parafields.generate_field(\n",
    "    cells=(256, 256), covariance=\"cauchy\", variance=0.5, corrLength=0.25\n",
    ")"
   ]
  },
  {
   "cell_type": "code",
   "execution_count": null,
   "id": "78707fef-ef87-4592-a1b8-8acc33f043c2",
   "metadata": {},
   "outputs": [],
   "source": [
    "parafields.generate_field(cells=(256, 256), covariance=\"whiteNoise\", variance=0.1)"
   ]
  },
  {
   "cell_type": "code",
   "execution_count": null,
   "id": "d7a1ad31-2f36-43bb-8fc1-d16d84162e98",
   "metadata": {},
   "outputs": [],
   "source": [
    "parafields.generate_field(\n",
    "    cells=(256, 256),\n",
    "    covariance=\"gaussian\",\n",
    "    variance=0.1,\n",
    "    corrLength=0.25,\n",
    "    periodic=True,\n",
    ")"
   ]
  },
  {
   "cell_type": "code",
   "execution_count": null,
   "id": "6fff417b-8f31-43c2-abc4-0c1ee8c8d948",
   "metadata": {},
   "outputs": [],
   "source": [
    "parafields.generate_field(\n",
    "    cells=(256, 256),\n",
    "    covariance=\"exponential\",\n",
    "    variance=1.0,\n",
    "    anisotropy=\"axiparallel\",\n",
    "    corrLength=[0.05, 0.2],\n",
    ")"
   ]
  },
  {
   "cell_type": "markdown",
<<<<<<< HEAD
   "id": "87dc3878-732d-4415-8974-a96687f34575",
   "metadata": {},
   "source": [
    "### Custom covariance functions"
=======
   "id": "20e6b5f5-60dc-409c-92a1-dcf287dce5aa",
   "metadata": {},
   "source": [
    "### Trend components"
>>>>>>> e7a45929
   ]
  },
  {
   "cell_type": "markdown",
<<<<<<< HEAD
   "id": "85b526dd-ea0b-45f0-8cea-5dcd67e0503c",
   "metadata": {},
   "source": [
    "`parafields` also allows the definition of user-defined stochastic input in Python. These functions are then called directly from the C++ backend. In this example, we redefine the exponential covariance structure that is available with `covariance=\"exponential\"`:"
=======
   "id": "12857c53-2148-4744-a6d8-79187d39bc90",
   "metadata": {},
   "source": [
    "So far, we only generated the stochastic part of a random field. However, `parafields` can also generate a variety of trend components that use the same random number generator. These are added by calling the respective methods on the field object:"
>>>>>>> e7a45929
   ]
  },
  {
   "cell_type": "code",
   "execution_count": null,
<<<<<<< HEAD
   "id": "ba732fe9-c9d8-4cb4-a29f-67f0f5df36fb",
   "metadata": {},
   "outputs": [],
   "source": [
    "def exponential(variance, x):\n",
    "    return variance * np.exp(-np.linalg.norm(x))"
=======
   "id": "adbb0f5a-f670-4284-a96d-5429d289933a",
   "metadata": {},
   "outputs": [],
   "source": [
    "field = parafields.generate_field(cells=(256, 256), covariance=\"exponential\")\n",
    "field.add_mean_trend_component(mean=0.5, variance=0.1)"
>>>>>>> e7a45929
   ]
  },
  {
   "cell_type": "code",
   "execution_count": null,
<<<<<<< HEAD
   "id": "5d37d032-1f98-4318-9d22-62c216da3136",
   "metadata": {},
   "outputs": [],
   "source": [
    "parafields.generate_field(cells=(256, 256), covariance=exponential, variance=0.1)"
   ]
  },
  {
   "cell_type": "markdown",
   "id": "3039ea8a-0ec8-434f-8c24-d0328aa6d807",
   "metadata": {},
   "source": [
    "This is a very flexible tool for method development and rapid prototyping, but you should carefully look at the performance implications of this approach if using it in production (e.g. above example is slower by a factor of ~20)."
=======
   "id": "b388502c-85a0-4c12-a6d3-b877dfdcad97",
   "metadata": {},
   "outputs": [],
   "source": [
    "field = parafields.generate_field(cells=(256, 256), covariance=\"exponential\")\n",
    "field.add_slope_trend_component(mean=[0.5, 0.2], variance=[0.1, 0.01])"
   ]
  },
  {
   "cell_type": "code",
   "execution_count": null,
   "id": "8bdb37d5-2212-44c9-b2d1-b3dc44cf117d",
   "metadata": {},
   "outputs": [],
   "source": [
    "field = parafields.generate_field(cells=(256, 256), covariance=\"exponential\")\n",
    "field.add_disk_trend_component(\n",
    "    mean_position=[0.25, 0.25],\n",
    "    variance_position=[0.1, 0.1],\n",
    "    mean_radius=0.1,\n",
    "    variance_radius=0.01,\n",
    "    mean_height=3.0,\n",
    "    variance_height=0.1,\n",
    ")"
   ]
  },
  {
   "cell_type": "code",
   "execution_count": null,
   "id": "9d8ee268-232e-4f36-89e8-f8bf86bf8c2a",
   "metadata": {},
   "outputs": [],
   "source": [
    "field = parafields.generate_field(cells=(256, 256), covariance=\"exponential\")\n",
    "field.add_block_trend_component(\n",
    "    mean_position=[0.25, 0.25],\n",
    "    variance_position=[0.1, 0.1],\n",
    "    mean_extent=[0.2, 0.2],\n",
    "    variance_extent=[0.01, 0.01],\n",
    "    mean_height=1.0,\n",
    "    variance_height=0.1,\n",
    ")"
>>>>>>> e7a45929
   ]
  },
  {
   "cell_type": "markdown",
   "id": "a21dadf2-bdfe-4dea-b007-8d160f394042",
   "metadata": {},
   "source": [
    "### Deterministic Field generation"
   ]
  },
  {
   "cell_type": "markdown",
   "id": "3bbd6fda-83e7-4862-bdc8-5731c5ad71ac",
   "metadata": {},
   "source": [
    "The pseudo-random number generator that is used by `parafields` can be provided a seed. By default, the `seed` is parameter is `None`, which means that a new seed will be generated on each run. However, the seed can be explicitly set in order to allow deterministic field generation:"
   ]
  },
  {
   "cell_type": "code",
   "execution_count": null,
   "id": "8cfd8b4f-0a70-40ef-9d0f-f513e802b351",
   "metadata": {},
   "outputs": [],
   "source": [
    "field1 = parafields.generate_field(\n",
    "    cells=(256, 256), covariance=\"exponential\", variance=1.0, seed=42\n",
    ")"
   ]
  },
  {
   "cell_type": "code",
   "execution_count": null,
   "id": "20b7687c-2663-48e4-a3a4-f818b230fa3c",
   "metadata": {},
   "outputs": [],
   "source": [
    "field2 = parafields.generate_field(\n",
    "    cells=(256, 256), covariance=\"exponential\", variance=1.0, seed=42\n",
    ")"
   ]
  },
  {
   "cell_type": "code",
   "execution_count": null,
   "id": "5e4488cb-16b4-4e0d-aa0e-3148a2529ecc",
   "metadata": {},
   "outputs": [],
   "source": [
    "np.allclose(field1.evaluate(), field2.evaluate())"
   ]
  },
  {
   "cell_type": "markdown",
   "id": "7847b357-46f5-4db3-a70f-11fbeeea1573",
   "metadata": {},
   "source": [
    "If you want to create new realization of a random field with another seed, you can also explicitly regenerate the field:"
   ]
  },
  {
   "cell_type": "code",
   "execution_count": null,
   "id": "ba0f0347-868e-4c7d-957f-6213d81fb50a",
   "metadata": {},
   "outputs": [],
   "source": [
    "field1.generate(seed=0)"
   ]
  }
 ],
 "metadata": {
  "kernelspec": {
   "display_name": "Python 3",
   "language": "python",
   "name": "python3"
  },
  "language_info": {
   "codemirror_mode": {
    "name": "ipython",
    "version": 3
   },
   "file_extension": ".py",
   "mimetype": "text/x-python",
   "name": "python",
   "nbconvert_exporter": "python",
   "pygments_lexer": "ipython3",
   "version": "3.10.5"
  }
 },
 "nbformat": 4,
 "nbformat_minor": 5
}<|MERGE_RESOLUTION|>--- conflicted
+++ resolved
@@ -175,72 +175,80 @@
   },
   {
    "cell_type": "markdown",
-<<<<<<< HEAD
    "id": "87dc3878-732d-4415-8974-a96687f34575",
    "metadata": {},
    "source": [
     "### Custom covariance functions"
-=======
-   "id": "20e6b5f5-60dc-409c-92a1-dcf287dce5aa",
-   "metadata": {},
-   "source": [
-    "### Trend components"
->>>>>>> e7a45929
-   ]
-  },
-  {
-   "cell_type": "markdown",
-<<<<<<< HEAD
+   ]
+  },
+  {
+   "cell_type": "markdown",
    "id": "85b526dd-ea0b-45f0-8cea-5dcd67e0503c",
    "metadata": {},
    "source": [
     "`parafields` also allows the definition of user-defined stochastic input in Python. These functions are then called directly from the C++ backend. In this example, we redefine the exponential covariance structure that is available with `covariance=\"exponential\"`:"
-=======
-   "id": "12857c53-2148-4744-a6d8-79187d39bc90",
-   "metadata": {},
-   "source": [
-    "So far, we only generated the stochastic part of a random field. However, `parafields` can also generate a variety of trend components that use the same random number generator. These are added by calling the respective methods on the field object:"
->>>>>>> e7a45929
-   ]
-  },
-  {
-   "cell_type": "code",
-   "execution_count": null,
-<<<<<<< HEAD
+   ]
+  },
+  {
+   "cell_type": "code",
+   "execution_count": null,
    "id": "ba732fe9-c9d8-4cb4-a29f-67f0f5df36fb",
    "metadata": {},
    "outputs": [],
    "source": [
     "def exponential(variance, x):\n",
     "    return variance * np.exp(-np.linalg.norm(x))"
-=======
+   ]
+  },
+  {
+   "cell_type": "code",
+   "execution_count": null,
+   "id": "5d37d032-1f98-4318-9d22-62c216da3136",
+   "metadata": {},
+   "outputs": [],
+   "source": [
+    "parafields.generate_field(cells=(256, 256), covariance=exponential, variance=0.1)"
+   ]
+  },
+  {
+   "cell_type": "markdown",
+   "id": "3039ea8a-0ec8-434f-8c24-d0328aa6d807",
+   "metadata": {},
+   "outputs": [],
+   "source": [
+    "This is a very flexible tool for method development and rapid prototyping, but you should carefully look at the performance implications of this approach if using it in production (e.g. above example is slower by a factor of ~20)."
+   ]
+  },
+  {
+   "cell_type": "markdown",
+   "id": "20e6b5f5-60dc-409c-92a1-dcf287dce5aa",
+   "metadata": {},
+   "source": [
+    "### Trend components"
+   ]
+  },
+  {
+   "cell_type": "markdown",
+   "id": "12857c53-2148-4744-a6d8-79187d39bc90",
+   "metadata": {},
+   "source": [
+    "So far, we only generated the stochastic part of a random field. However, `parafields` can also generate a variety of trend components that use the same random number generator. These are added by calling the respective methods on the field object:"
+   ]
+  },
+  {
+   "cell_type": "code",
+   "execution_count": null,
    "id": "adbb0f5a-f670-4284-a96d-5429d289933a",
    "metadata": {},
    "outputs": [],
    "source": [
     "field = parafields.generate_field(cells=(256, 256), covariance=\"exponential\")\n",
     "field.add_mean_trend_component(mean=0.5, variance=0.1)"
->>>>>>> e7a45929
-   ]
-  },
-  {
-   "cell_type": "code",
-   "execution_count": null,
-<<<<<<< HEAD
-   "id": "5d37d032-1f98-4318-9d22-62c216da3136",
-   "metadata": {},
-   "outputs": [],
-   "source": [
-    "parafields.generate_field(cells=(256, 256), covariance=exponential, variance=0.1)"
-   ]
-  },
-  {
-   "cell_type": "markdown",
-   "id": "3039ea8a-0ec8-434f-8c24-d0328aa6d807",
-   "metadata": {},
-   "source": [
-    "This is a very flexible tool for method development and rapid prototyping, but you should carefully look at the performance implications of this approach if using it in production (e.g. above example is slower by a factor of ~20)."
-=======
+   ]
+  },
+  {
+   "cell_type": "code",
+   "execution_count": null,
    "id": "b388502c-85a0-4c12-a6d3-b877dfdcad97",
    "metadata": {},
    "outputs": [],
@@ -283,7 +291,6 @@
     "    mean_height=1.0,\n",
     "    variance_height=0.1,\n",
     ")"
->>>>>>> e7a45929
    ]
   },
   {
@@ -357,7 +364,7 @@
  ],
  "metadata": {
   "kernelspec": {
-   "display_name": "Python 3",
+   "display_name": "Python 3 (ipykernel)",
    "language": "python",
    "name": "python3"
   },
