--- conflicted
+++ resolved
@@ -50,14 +50,13 @@
   ADD_MPI_CONSTRUCTOR(dim, t);                                                 \
                                                                                \
   field##dim##d_##t.def(                                                       \
-<<<<<<< HEAD
     "compute_covariance",                                                      \
     [](RandomField##dim##D_##t& self,                                          \
        std::function<t(const t, const std::array<t, dim>&)> func) {            \
       self.fillMatrix(func);                                                   \
     });                                                                        \
                                                                                \
-=======
+  field##dim##d_##t.def(                                                       \
     "add_trend_component",                                                     \
     [](RandomField##dim##D_##t& self, Dune::ParameterTree tree) {              \
       self.add_trend_components(tree);                                         \
@@ -67,7 +66,6 @@
     "remove_trend_component",                                                  \
     [](RandomField##dim##D_##t& self) { self.remove_trend_components(1); });   \
                                                                                \
->>>>>>> e7a45929
   field##dim##d_##t.def("generate",                                            \
                         [](RandomField##dim##D_##t& self, unsigned int seed) { \
                           self.generate(seed, true);                           \
