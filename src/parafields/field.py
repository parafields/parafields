--- conflicted
+++ resolved
@@ -108,6 +108,7 @@
         * `none` for an isotropic field
         * `axiparallel`
         * `geometric`
+
     :type anisotropy: str
 
     :param corrLength:
@@ -262,22 +263,7 @@
     }
 
     # Return the Python class representing the field
-<<<<<<< HEAD
-    field = RandomField(
-        config,
-        transform=transform,
-        dtype=dtype,
-        partitioning=partitioning,
-        comm=comm,
-        seed=seed,
-    )
-=======
     field = RandomField(backend_config, **frontend_config)
-
-    field.generate(seed=seed)
-
-    return field
->>>>>>> a504f5da
 
     field.generate(seed=seed, rng=rng)
 
@@ -393,9 +379,6 @@
         # Storage for lazy evaluation
         self._eval = None
 
-<<<<<<< HEAD
-    def generate(self, seed=None, rng=None):
-=======
     @property
     def dimension(self):
         return len(self.config["grid"]["cells"])
@@ -526,8 +509,7 @@
             }
         )
 
-    def generate(self, seed=None):
->>>>>>> a504f5da
+    def generate(self, seed=None, rng=None):
         """Regenerate the field with the given seed
 
         :param seed:
@@ -536,13 +518,6 @@
         :type seed: int
         """
 
-<<<<<<< HEAD
-        # If an RNG was given, we regenerate with it!
-        if rng is not None:
-            self._eval = None
-            self._field.generate_with_rng(0, rng)
-            return
-=======
         # Maybe calculate covariance
         if self.covariance_function is not None:
             if self.config["stochastic"]["covariance"] not in (
@@ -551,7 +526,12 @@
             ):
                 raise ValueError("Conflicting definition of covariance in backend!")
             self._field.compute_covariance(self.covariance_function)
->>>>>>> a504f5da
+
+        # If an RNG was given, we regenerate with it!
+        if rng is not None:
+            self._eval = None
+            self._field.generate_with_rng(0, rng)
+            return
 
         # Maybe create a new seed
         if seed is None:
