{
  "anyOf": [
    {
      "properties": {
        "embedding": {
          "description": "Options for circulant embedding and periodization",
          "else": {
            "else": {
              "else": {
                "else": {
                  "else": {
                    "if": {
                      "properties": {
                        "periodization": {
                          "const": "merge"
                        }
                      }
                    },
                    "then": {
                      "properties": {
                        "sigmoidCombine": {
                          "default": "radialPlus",
                          "enum": [
                            "radial",
                            "radialPlus",
                            "tensor"
                          ],
                          "title": "Sigmoid combine",
                          "type": "string"
                        },
                        "sigmoidEnd": {
                          "default": 1.0,
                          "title": "Sigmoid end",
                          "type": "number"
                        },
                        "sigmoidStart": {
                          "default": 1.0,
                          "title": "Sigmoid start",
                          "type": "number"
                        }
                      }
                    }
                  },
                  "if": {
                    "properties": {
                      "periodization": {
                        "const": "cofold"
                      }
                    }
                  },
                  "then": {
                    "properties": {
                      "cofoldMaxFactor": {
                        "default": 5.0,
                        "title": "Cofold max factor",
                        "type": "number"
                      }
                    }
                  }
                },
                "if": {
                  "properties": {
                    "periodization": {
                      "const": "fold"
                    }
                  }
                },
                "then": {
                  "properties": {
                    "foldMaxFactor": {
                      "default": 1.0,
                      "title": "Fold max factor",
                      "type": "number"
                    }
                  }
                }
              },
              "if": {
                "properties": {
                  "periodization": {
                    "const": "merge"
                  },
                  "sigmoid": {
                    "const": "smoothstep"
                  }
                }
              },
              "then": {
                "properties": {
                  "mergeRecursions": {
                    "default": 99,
                    "description": "Number of recursions (and therefore smoothness) for smoothstep sigmoid function (magic value 99: heuristic for certain covariance functions)",
                    "minimum": 1,
                    "title": "Merge-smoothstep recursions",
                    "type": "integer"
                  }
                }
              }
            },
            "if": {
              "properties": {
                "periodization": {
                  "const": "fold"
                },
                "sigmoid": {
                  "const": "smoothstep"
                }
              }
            },
            "then": {
              "properties": {
                "foldRecursions": {
                  "default": 99,
                  "description": "Number of recursions (and therefore smoothness) for smoothstep sigmoid function (magic value 99: heuristic for certain covariance functions)",
                  "minimum": 1,
                  "title": "Fold-smoothstep recursions",
                  "type": "integer"
                }
              }
            }
          },
          "if": {
            "properties": {
              "periodization": {
                "const": "cofold"
              },
              "sigmoid": {
                "const": "smoothstep"
              }
            }
          },
          "properties": {
            "approximate": {
              "default": true,
              "description": "Whether to accept approximate results or not. Simply sets negative eigenvalues to zero if they occur.",
              "title": "Approximate results",
              "type": "boolean"
            },
            "factor": {
              "default": 2,
              "description": "Relative size of extended domain (per dimension)",
              "minimum": 1,
              "title": "Embedding Factor",
              "type": "integer"
            },
            "periodization": {
              "default": "classical",
              "enum": [
                "classical",
                "merge",
                "fold",
                "cofold"
              ],
              "title": "Type of embedding",
              "type": "string"
            },
            "sigmoid": {
              "default": "smooth",
              "description": "Sigmoid function for merging, resp. smooth max for folding. smoothstep is better, but requires choice for recursion level",
              "enum": [
                "smooth",
                "smoothstep"
              ],
              "title": "Sigmoid function",
              "type": "string"
            },
            "threshold": {
              "default": 1e-14,
              "description": "Threshold for considering eigenvalues as negative",
              "minimum": 0.0,
              "title": "Threshold",
              "type": "number"
            }
          },
          "then": {
            "properties": {
              "cofoldRecursions": {
                "default": 1,
                "description": "Number of recursions (and therefore smoothness) for smoothstep sigmoid function",
                "minimum": 1,
                "title": "Cofold-smoothstep recursions",
                "type": "integer"
              }
            }
          },
          "title": "Embedding",
          "type": "object"
        },
        "fftw": {
          "properties": {
            "transposed": {
              "default": false,
              "title": "FFTW transposition",
              "type": "boolean"
            }
          },
          "title": "FFTW Configuration",
          "type": "object"
        },
        "grid": {
          "description": "Dimension and extent of discretized field",
          "properties": {
            "cells": {
              "default": [
                512
              ],
              "description": "Number of cells per dimension",
              "items": {
                "minimum": 1,
                "type": "integer"
              },
              "maxItems": 1,
              "minItems": 1,
              "title": "Cells",
              "type": "array"
            },
            "extensions": {
              "default": [
                1.0
              ],
              "description": "Extension per dimension",
              "items": {
                "exclusiveMinimum": 0.0,
                "type": "number"
              },
              "maxItems": 1,
              "minItems": 1,
              "title": "Extensions",
              "type": "array"
            }
          },
          "required": [
            "cells",
            "extensions"
          ],
          "title": "Grid",
          "type": "object"
        },
        "randomField": {
          "properties": {
            "cacheInvMatvec": {
              "default": true,
              "description": "Whether matvecs with inverse covariance matrix are cached",
              "type": "boolean"
            },
            "cacheInvRootMatvec": {
              "default": false,
              "description": "Whether matvecs with approximate root of inv. cov. matrix are cached",
              "type": "boolean"
            },
            "cgIterations": {
              "default": 100,
              "description": "Conjugate Gradients iterations for matrix inverse multiplication",
              "minimum": 1,
              "title": "CG Iterations",
              "type": "integer"
            },
            "periodic": {
              "default": false,
              "description": "Setting periodic boundary conditions sets embedding.factor = 1, i.e. behavior can't be controlled per boundary segment and correlation length must be small enough",
              "title": "Periodicity",
              "type": "boolean"
            }
          },
          "title": "General Options for random field",
          "type": "object"
        },
        "stochastic": {
          "else": {
            "else": {
              "else": {
                "else": {
                  "else": {
                    "if": {
                      "properties": {
                        "anisotropy": {
                          "const": "geometric"
                        }
                      }
                    },
                    "then": {
                      "properties": {
                        "corrLength": {
                          "default": [
                            0.05
                          ],
                          "description": "Geometric correlation length of random field (rowwise)",
                          "items": {
                            "type": "number"
                          },
                          "maxItems": 1,
                          "minItems": 1,
                          "title": "Rowwise geometric correlation length",
                          "type": "array"
                        }
                      }
                    }
                  },
                  "if": {
                    "properties": {
                      "anisotropy": {
                        "const": "axiparallel"
                      }
                    }
                  },
                  "then": {
                    "properties": {
                      "corrLength": {
                        "default": [
                          0.05
                        ],
                        "description": "Axiparallel correlation length of random field",
                        "items": {
                          "exclusiveMinimum": 0.0,
                          "type": "number"
                        },
                        "maxItems": 1,
                        "minItems": 1,
                        "title": "Axiparallel Correlation length",
                        "type": "array"
                      }
                    }
                  }
                },
                "if": {
                  "properties": {
                    "anisotropy": {
                      "const": "none"
                    }
                  }
                },
                "then": {
                  "properties": {
                    "corrLength": {
                      "default": 0.05,
                      "description": "Isotropic Correlation length of random field",
                      "exclusiveMinimum": 0.0,
                      "title": "Isotropic Correlation length",
                      "type": "number"
                    }
                  }
                }
              },
              "if": {
                "properties": {
                  "covariance": {
                    "const": "generalizedCauchy"
                  }
                }
              },
              "then": {
                "properties": {
                  "cauchyAlpha": {
                    "default": 1.0,
                    "exclusiveMinimum": 0.0,
                    "maximum": 2.0,
                    "title": "Cauchy Alpha",
                    "type": "number"
                  },
                  "cauchyBeta": {
                    "default": 1.0,
                    "exclusiveMinimum": 0.0,
                    "title": "Cauchy Beta",
                    "type": "number"
                  }
                },
                "required": [
                  "cauchyAlpha",
                  "cauchyBeta"
                ]
              }
            },
            "if": {
              "properties": {
                "covariance": {
                  "const": "gammaExponential"
                }
              }
            },
            "then": {
              "properties": {
                "expGamma": {
                  "default": 1.0,
                  "title": "Exponential Gamma",
                  "type": "number"
                }
              },
              "required": [
                "expGamma"
              ]
            }
          },
          "if": {
            "properties": {
              "covariance": {
                "const": "matern"
              }
            }
          },
          "properties": {
            "anisotropy": {
              "default": "none",
              "description": "Choice of anisotropy of variogram",
              "enum": [
                "none",
                "axiparallel",
                "geometric"
              ],
              "title": "Anisotropy",
              "type": "string"
            },
            "covariance": {
              "default": "exponential",
              "enum": [
                "exponential",
                "gammaExponential",
                "separableExponential",
                "matern",
                "matern32",
                "matern52",
                "gaussian",
                "spherical",
                "cauchy",
                "generalizedCauchy",
                "cubic",
                "dampedOscillation",
                "whiteNoise"
              ],
              "title": "Covariance structure",
              "type": "string"
            },
            "variance": {
              "default": 1.0,
              "description": "Variance of random field",
              "title": "Variance",
              "type": "number"
            }
          },
          "required": [
            "variance",
            "covariance"
          ],
          "then": {
            "properties": {
              "maternNu": {
                "default": 1.0,
                "title": "Matern Nu",
                "type": "number"
              }
            },
            "required": [
              "maternNu"
            ]
          },
          "title": "Stochastic part of field",
          "type": "object"
        }
      },
      "required": [
        "grid",
        "stochastic"
      ],
      "title": "Dimension: 1",
      "type": "object"
    },
    {
      "properties": {
<<<<<<< HEAD
        "mean": {
          "default": 0.5,
          "title": "Mean of trend component",
          "type": "number"
        },
        "variance": {
          "default": 0.01,
          "title": "Variance of trend component",
          "type": "number"
        }
      },
      "title": "Mean trend component of the field",
      "type": "object"
    },
    "randomField": {
      "properties": {
        "cacheInvMatvec": {
          "default": false,
          "description": "Whether matvecs with inverse covariance matrix are cached",
          "type": "boolean"
=======
        "embedding": {
          "description": "Options for circulant embedding and periodization",
          "else": {
            "else": {
              "else": {
                "else": {
                  "else": {
                    "if": {
                      "properties": {
                        "periodization": {
                          "const": "merge"
                        }
                      }
                    },
                    "then": {
                      "properties": {
                        "sigmoidCombine": {
                          "default": "radialPlus",
                          "enum": [
                            "radial",
                            "radialPlus",
                            "tensor"
                          ],
                          "title": "Sigmoid combine",
                          "type": "string"
                        },
                        "sigmoidEnd": {
                          "default": 1.0,
                          "title": "Sigmoid end",
                          "type": "number"
                        },
                        "sigmoidStart": {
                          "default": 1.0,
                          "title": "Sigmoid start",
                          "type": "number"
                        }
                      }
                    }
                  },
                  "if": {
                    "properties": {
                      "periodization": {
                        "const": "cofold"
                      }
                    }
                  },
                  "then": {
                    "properties": {
                      "cofoldMaxFactor": {
                        "default": 5.0,
                        "title": "Cofold max factor",
                        "type": "number"
                      }
                    }
                  }
                },
                "if": {
                  "properties": {
                    "periodization": {
                      "const": "fold"
                    }
                  }
                },
                "then": {
                  "properties": {
                    "foldMaxFactor": {
                      "default": 1.0,
                      "title": "Fold max factor",
                      "type": "number"
                    }
                  }
                }
              },
              "if": {
                "properties": {
                  "periodization": {
                    "const": "merge"
                  },
                  "sigmoid": {
                    "const": "smoothstep"
                  }
                }
              },
              "then": {
                "properties": {
                  "mergeRecursions": {
                    "default": 99,
                    "description": "Number of recursions (and therefore smoothness) for smoothstep sigmoid function (magic value 99: heuristic for certain covariance functions)",
                    "minimum": 1,
                    "title": "Merge-smoothstep recursions",
                    "type": "integer"
                  }
                }
              }
            },
            "if": {
              "properties": {
                "periodization": {
                  "const": "fold"
                },
                "sigmoid": {
                  "const": "smoothstep"
                }
              }
            },
            "then": {
              "properties": {
                "foldRecursions": {
                  "default": 99,
                  "description": "Number of recursions (and therefore smoothness) for smoothstep sigmoid function (magic value 99: heuristic for certain covariance functions)",
                  "minimum": 1,
                  "title": "Fold-smoothstep recursions",
                  "type": "integer"
                }
              }
            }
          },
          "if": {
            "properties": {
              "periodization": {
                "const": "cofold"
              },
              "sigmoid": {
                "const": "smoothstep"
              }
            }
          },
          "properties": {
            "approximate": {
              "default": true,
              "description": "Whether to accept approximate results or not. Simply sets negative eigenvalues to zero if they occur.",
              "title": "Approximate results",
              "type": "boolean"
            },
            "factor": {
              "default": 2,
              "description": "Relative size of extended domain (per dimension)",
              "minimum": 1,
              "title": "Embedding Factor",
              "type": "integer"
            },
            "periodization": {
              "default": "classical",
              "enum": [
                "classical",
                "merge",
                "fold",
                "cofold"
              ],
              "title": "Type of embedding",
              "type": "string"
            },
            "sigmoid": {
              "default": "smooth",
              "description": "Sigmoid function for merging, resp. smooth max for folding. smoothstep is better, but requires choice for recursion level",
              "enum": [
                "smooth",
                "smoothstep"
              ],
              "title": "Sigmoid function",
              "type": "string"
            },
            "threshold": {
              "default": 1e-14,
              "description": "Threshold for considering eigenvalues as negative",
              "minimum": 0.0,
              "title": "Threshold",
              "type": "number"
            }
          },
          "then": {
            "properties": {
              "cofoldRecursions": {
                "default": 1,
                "description": "Number of recursions (and therefore smoothness) for smoothstep sigmoid function",
                "minimum": 1,
                "title": "Cofold-smoothstep recursions",
                "type": "integer"
              }
            }
          },
          "title": "Embedding",
          "type": "object"
>>>>>>> 1571adfd
        },
        "fftw": {
          "properties": {
            "transposed": {
              "default": true,
              "title": "FFTW transposition",
              "type": "boolean"
            }
          },
          "title": "FFTW Configuration",
          "type": "object"
        },
        "grid": {
          "description": "Dimension and extent of discretized field",
          "properties": {
            "cells": {
              "default": [
                512,
                512
              ],
              "description": "Number of cells per dimension",
              "items": {
                "minimum": 1,
                "type": "integer"
              },
              "maxItems": 2,
              "minItems": 2,
              "title": "Cells",
              "type": "array"
            },
            "extensions": {
              "default": [
                1.0,
                1.0
              ],
              "description": "Extension per dimension",
              "items": {
                "exclusiveMinimum": 0.0,
                "type": "number"
              },
              "maxItems": 2,
              "minItems": 2,
              "title": "Extensions",
              "type": "array"
            }
          },
          "required": [
            "cells",
            "extensions"
          ],
          "title": "Grid",
          "type": "object"
        },
        "randomField": {
          "properties": {
            "cacheInvMatvec": {
              "default": true,
              "description": "Whether matvecs with inverse covariance matrix are cached",
              "type": "boolean"
            },
            "cacheInvRootMatvec": {
              "default": false,
              "description": "Whether matvecs with approximate root of inv. cov. matrix are cached",
              "type": "boolean"
            },
            "cgIterations": {
              "default": 100,
              "description": "Conjugate Gradients iterations for matrix inverse multiplication",
              "minimum": 1,
              "title": "CG Iterations",
              "type": "integer"
            },
            "periodic": {
              "default": false,
              "description": "Setting periodic boundary conditions sets embedding.factor = 1, i.e. behavior can't be controlled per boundary segment and correlation length must be small enough",
              "title": "Periodicity",
              "type": "boolean"
            }
          },
          "title": "General Options for random field",
          "type": "object"
        },
        "stochastic": {
          "else": {
            "else": {
              "else": {
                "else": {
                  "else": {
                    "if": {
                      "properties": {
                        "anisotropy": {
                          "const": "geometric"
                        }
                      }
                    },
                    "then": {
                      "properties": {
                        "corrLength": {
                          "default": [
                            0.05,
                            0.0,
                            0.0,
                            0.05
                          ],
                          "description": "Geometric correlation length of random field (rowwise)",
                          "items": {
                            "type": "number"
                          },
                          "maxItems": 4,
                          "minItems": 4,
                          "title": "Rowwise geometric correlation length",
                          "type": "array"
                        }
                      }
                    }
                  },
                  "if": {
                    "properties": {
                      "anisotropy": {
                        "const": "axiparallel"
                      }
                    }
                  },
                  "then": {
                    "properties": {
                      "corrLength": {
                        "default": [
                          0.05,
                          0.1
                        ],
                        "description": "Axiparallel correlation length of random field",
                        "items": {
                          "exclusiveMinimum": 0.0,
                          "type": "number"
                        },
                        "maxItems": 2,
                        "minItems": 2,
                        "title": "Axiparallel Correlation length",
                        "type": "array"
                      }
                    }
                  }
                },
                "if": {
                  "properties": {
                    "anisotropy": {
                      "const": "none"
                    }
                  }
                },
                "then": {
                  "properties": {
                    "corrLength": {
                      "default": 0.05,
                      "description": "Isotropic Correlation length of random field",
                      "exclusiveMinimum": 0.0,
                      "title": "Isotropic Correlation length",
                      "type": "number"
                    }
                  }
                }
              },
              "if": {
                "properties": {
                  "covariance": {
                    "const": "generalizedCauchy"
                  }
                }
              },
              "then": {
                "properties": {
                  "cauchyAlpha": {
                    "default": 1.0,
                    "exclusiveMinimum": 0.0,
                    "maximum": 2.0,
                    "title": "Cauchy Alpha",
                    "type": "number"
                  },
                  "cauchyBeta": {
                    "default": 1.0,
                    "exclusiveMinimum": 0.0,
                    "title": "Cauchy Beta",
                    "type": "number"
                  }
                },
                "required": [
                  "cauchyAlpha",
                  "cauchyBeta"
                ]
              }
            },
            "if": {
              "properties": {
                "covariance": {
                  "const": "gammaExponential"
                }
              }
            },
            "then": {
              "properties": {
                "expGamma": {
                  "default": 1.0,
                  "title": "Exponential Gamma",
                  "type": "number"
                }
              },
              "required": [
                "expGamma"
              ]
            }
          },
          "if": {
            "properties": {
              "covariance": {
                "const": "matern"
              }
            }
          },
          "properties": {
            "anisotropy": {
              "default": "none",
              "description": "Choice of anisotropy of variogram",
              "enum": [
                "none",
                "axiparallel",
                "geometric"
              ],
              "title": "Anisotropy",
              "type": "string"
            },
            "covariance": {
              "default": "exponential",
              "enum": [
                "exponential",
                "gammaExponential",
                "separableExponential",
                "matern",
                "matern32",
                "matern52",
                "gaussian",
                "spherical",
                "cauchy",
                "generalizedCauchy",
                "cubic",
                "dampedOscillation",
                "whiteNoise"
              ],
              "title": "Covariance structure",
              "type": "string"
            },
            "variance": {
              "default": 1.0,
              "description": "Variance of random field",
              "title": "Variance",
              "type": "number"
            }
          },
          "required": [
            "variance",
            "covariance"
          ],
          "then": {
            "properties": {
              "maternNu": {
                "default": 1.0,
                "title": "Matern Nu",
                "type": "number"
              }
            },
            "required": [
              "maternNu"
            ]
          },
          "title": "Stochastic part of field",
          "type": "object"
        }
      },
      "required": [
        "grid",
        "stochastic"
      ],
      "title": "Dimension: 2",
      "type": "object"
    },
    {
      "properties": {
        "embedding": {
          "description": "Options for circulant embedding and periodization",
          "else": {
            "else": {
              "else": {
                "else": {
                  "else": {
                    "if": {
                      "properties": {
                        "periodization": {
                          "const": "merge"
                        }
                      }
                    },
                    "then": {
                      "properties": {
                        "sigmoidCombine": {
                          "default": "radialPlus",
                          "enum": [
                            "radial",
                            "radialPlus",
                            "tensor"
                          ],
                          "title": "Sigmoid combine",
                          "type": "string"
                        },
                        "sigmoidEnd": {
                          "default": 1.0,
                          "title": "Sigmoid end",
                          "type": "number"
                        },
                        "sigmoidStart": {
                          "default": 1.0,
                          "title": "Sigmoid start",
                          "type": "number"
                        }
                      }
                    }
                  },
                  "if": {
                    "properties": {
                      "periodization": {
                        "const": "cofold"
                      }
                    }
                  },
                  "then": {
                    "properties": {
                      "cofoldMaxFactor": {
                        "default": 5.0,
                        "title": "Cofold max factor",
                        "type": "number"
                      }
                    }
                  }
                },
                "if": {
                  "properties": {
                    "periodization": {
                      "const": "fold"
                    }
                  }
                },
                "then": {
                  "properties": {
                    "foldMaxFactor": {
                      "default": 1.0,
                      "title": "Fold max factor",
                      "type": "number"
                    }
                  }
                }
              },
              "if": {
                "properties": {
                  "periodization": {
                    "const": "merge"
                  },
                  "sigmoid": {
                    "const": "smoothstep"
                  }
                }
              },
              "then": {
                "properties": {
                  "mergeRecursions": {
                    "default": 99,
                    "description": "Number of recursions (and therefore smoothness) for smoothstep sigmoid function (magic value 99: heuristic for certain covariance functions)",
                    "minimum": 1,
                    "title": "Merge-smoothstep recursions",
                    "type": "integer"
                  }
                }
              }
            },
            "if": {
              "properties": {
                "periodization": {
                  "const": "fold"
                },
                "sigmoid": {
                  "const": "smoothstep"
                }
              }
            },
            "then": {
              "properties": {
                "foldRecursions": {
                  "default": 99,
                  "description": "Number of recursions (and therefore smoothness) for smoothstep sigmoid function (magic value 99: heuristic for certain covariance functions)",
                  "minimum": 1,
                  "title": "Fold-smoothstep recursions",
                  "type": "integer"
                }
              }
            }
          },
          "if": {
            "properties": {
              "periodization": {
                "const": "cofold"
              },
              "sigmoid": {
                "const": "smoothstep"
              }
            }
          },
          "properties": {
            "approximate": {
              "default": true,
              "description": "Whether to accept approximate results or not. Simply sets negative eigenvalues to zero if they occur.",
              "title": "Approximate results",
              "type": "boolean"
            },
            "factor": {
              "default": 2,
              "description": "Relative size of extended domain (per dimension)",
              "minimum": 1,
              "title": "Embedding Factor",
              "type": "integer"
            },
            "periodization": {
              "default": "classical",
              "enum": [
                "classical",
                "merge",
                "fold",
                "cofold"
              ],
              "title": "Type of embedding",
              "type": "string"
            },
            "sigmoid": {
              "default": "smooth",
              "description": "Sigmoid function for merging, resp. smooth max for folding. smoothstep is better, but requires choice for recursion level",
              "enum": [
                "smooth",
                "smoothstep"
              ],
              "title": "Sigmoid function",
              "type": "string"
            },
            "threshold": {
              "default": 1e-14,
              "description": "Threshold for considering eigenvalues as negative",
              "minimum": 0.0,
              "title": "Threshold",
              "type": "number"
            }
          },
          "then": {
            "properties": {
              "cofoldRecursions": {
                "default": 1,
                "description": "Number of recursions (and therefore smoothness) for smoothstep sigmoid function",
                "minimum": 1,
                "title": "Cofold-smoothstep recursions",
                "type": "integer"
              }
            }
          },
          "title": "Embedding",
          "type": "object"
        },
        "fftw": {
          "properties": {
            "transposed": {
              "default": true,
              "title": "FFTW transposition",
              "type": "boolean"
            }
          },
          "title": "FFTW Configuration",
          "type": "object"
        },
        "grid": {
          "description": "Dimension and extent of discretized field",
          "properties": {
            "cells": {
              "default": [
                512,
                512,
                512
              ],
              "description": "Number of cells per dimension",
              "items": {
                "minimum": 1,
                "type": "integer"
              },
              "maxItems": 3,
              "minItems": 3,
              "title": "Cells",
              "type": "array"
            },
            "extensions": {
              "default": [
                1.0,
                1.0,
                1.0
              ],
              "description": "Extension per dimension",
              "items": {
                "exclusiveMinimum": 0.0,
                "type": "number"
              },
              "maxItems": 3,
              "minItems": 3,
              "title": "Extensions",
              "type": "array"
            }
          },
          "required": [
            "cells",
            "extensions"
          ],
          "title": "Grid",
          "type": "object"
        },
        "randomField": {
          "properties": {
            "cacheInvMatvec": {
              "default": true,
              "description": "Whether matvecs with inverse covariance matrix are cached",
              "type": "boolean"
            },
            "cacheInvRootMatvec": {
              "default": false,
              "description": "Whether matvecs with approximate root of inv. cov. matrix are cached",
              "type": "boolean"
            },
            "cgIterations": {
              "default": 100,
              "description": "Conjugate Gradients iterations for matrix inverse multiplication",
              "minimum": 1,
              "title": "CG Iterations",
              "type": "integer"
            },
            "periodic": {
              "default": false,
              "description": "Setting periodic boundary conditions sets embedding.factor = 1, i.e. behavior can't be controlled per boundary segment and correlation length must be small enough",
              "title": "Periodicity",
              "type": "boolean"
            }
          },
          "title": "General Options for random field",
          "type": "object"
        },
        "stochastic": {
          "else": {
            "else": {
              "else": {
                "else": {
                  "else": {
                    "if": {
                      "properties": {
                        "anisotropy": {
                          "const": "geometric"
                        }
                      }
                    },
                    "then": {
                      "properties": {
                        "corrLength": {
                          "default": [
                            0.05,
                            0.0,
                            0.0,
                            0.0,
                            0.05,
                            0.0,
                            0.0,
                            0.0,
                            0.05
                          ],
                          "description": "Geometric correlation length of random field (rowwise)",
                          "items": {
                            "type": "number"
                          },
                          "maxItems": 9,
                          "minItems": 9,
                          "title": "Rowwise geometric correlation length",
                          "type": "array"
                        }
                      }
                    }
                  },
                  "if": {
                    "properties": {
                      "anisotropy": {
                        "const": "axiparallel"
                      }
                    }
                  },
                  "then": {
                    "properties": {
                      "corrLength": {
                        "default": [
                          0.05,
                          0.1,
                          0.2
                        ],
                        "description": "Axiparallel correlation length of random field",
                        "items": {
                          "exclusiveMinimum": 0.0,
                          "type": "number"
                        },
                        "maxItems": 3,
                        "minItems": 3,
                        "title": "Axiparallel Correlation length",
                        "type": "array"
                      }
                    }
                  }
                },
                "if": {
                  "properties": {
                    "anisotropy": {
                      "const": "none"
                    }
                  }
                },
                "then": {
                  "properties": {
                    "corrLength": {
                      "default": 0.05,
                      "description": "Isotropic Correlation length of random field",
                      "exclusiveMinimum": 0.0,
                      "title": "Isotropic Correlation length",
                      "type": "number"
                    }
                  }
                }
              },
              "if": {
                "properties": {
                  "covariance": {
                    "const": "generalizedCauchy"
                  }
                }
              },
              "then": {
                "properties": {
                  "cauchyAlpha": {
                    "default": 1.0,
                    "exclusiveMinimum": 0.0,
                    "maximum": 2.0,
                    "title": "Cauchy Alpha",
                    "type": "number"
                  },
                  "cauchyBeta": {
                    "default": 1.0,
                    "exclusiveMinimum": 0.0,
                    "title": "Cauchy Beta",
                    "type": "number"
                  }
                },
                "required": [
                  "cauchyAlpha",
                  "cauchyBeta"
                ]
              }
            },
            "if": {
              "properties": {
                "covariance": {
                  "const": "gammaExponential"
                }
              }
            },
            "then": {
              "properties": {
                "expGamma": {
                  "default": 1.0,
                  "title": "Exponential Gamma",
                  "type": "number"
                }
              },
              "required": [
                "expGamma"
              ]
            }
          },
          "if": {
            "properties": {
              "covariance": {
                "const": "matern"
              }
            }
          },
          "properties": {
            "anisotropy": {
              "default": "none",
              "description": "Choice of anisotropy of variogram",
              "enum": [
                "none",
                "axiparallel",
                "geometric"
              ],
              "title": "Anisotropy",
              "type": "string"
            },
            "covariance": {
              "default": "exponential",
              "enum": [
                "exponential",
                "gammaExponential",
                "separableExponential",
                "matern",
                "matern32",
                "matern52",
                "gaussian",
                "spherical",
                "cauchy",
                "generalizedCauchy",
                "dampedOscillation",
                "whiteNoise"
              ],
              "title": "Covariance structure",
              "type": "string"
            },
            "variance": {
              "default": 1.0,
              "description": "Variance of random field",
              "title": "Variance",
              "type": "number"
            }
          },
          "required": [
            "variance",
            "covariance"
          ],
          "then": {
            "properties": {
              "maternNu": {
                "default": 1.0,
                "title": "Matern Nu",
                "type": "number"
              }
            },
            "required": [
              "maternNu"
            ]
          },
          "title": "Stochastic part of field",
          "type": "object"
        }
      },
      "required": [
        "grid",
        "stochastic"
      ],
      "title": "Dimension: 3",
      "type": "object"
    }
  ]
}<|MERGE_RESOLUTION|>--- conflicted
+++ resolved
@@ -465,28 +465,6 @@
     },
     {
       "properties": {
-<<<<<<< HEAD
-        "mean": {
-          "default": 0.5,
-          "title": "Mean of trend component",
-          "type": "number"
-        },
-        "variance": {
-          "default": 0.01,
-          "title": "Variance of trend component",
-          "type": "number"
-        }
-      },
-      "title": "Mean trend component of the field",
-      "type": "object"
-    },
-    "randomField": {
-      "properties": {
-        "cacheInvMatvec": {
-          "default": false,
-          "description": "Whether matvecs with inverse covariance matrix are cached",
-          "type": "boolean"
-=======
         "embedding": {
           "description": "Options for circulant embedding and periodization",
           "else": {
@@ -670,7 +648,6 @@
           },
           "title": "Embedding",
           "type": "object"
->>>>>>> 1571adfd
         },
         "fftw": {
           "properties": {
