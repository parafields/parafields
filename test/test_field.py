from parafields.field import *

import numpy as np
import pytest


@pytest.mark.parametrize(
    "covariance",
    (
        "exponential",
        "gammaExponential",
        "separableExponential",
        "matern32",
        "matern52",
        "gaussian",
        "spherical",
        "cauchy",
        "generalizedCauchy",
        "dampedOscillation",
        "whiteNoise",
    ),
)
@pytest.mark.parametrize("dim", (1, 2, 3))
@pytest.mark.parametrize("dtype", available_types.keys())
@pytest.mark.parametrize("embedding_type", ("classical",))
@pytest.mark.parametrize("seed", (0, 42))
@pytest.mark.parametrize("variance", (0.5, 1.0))
def test_generate(
    covariance,
    dim,
    dtype,
    embedding_type,
    seed,
    variance,
):
    field = generate_field(
        cells=[10] * dim,
        covariance=covariance,
        dtype=dtype,
        embedding_type=embedding_type,
        extensions=[1] * dim,
        seed=seed,
        variance=variance,
    )
    data = field.evaluate()
    for i in range(dim):
        assert data.shape[i] == 10

    # Check that the field can be reproduced
    field.seed = None
    field.generate(seed=seed)
    data2 = field.evaluate()

    assert np.allclose(data, data2)


def test_seed_is_none():
    field = generate_field(seed=None)
    arr1 = field.evaluate()

    # Generate a second time
    field.generate(seed=None)
    arr2 = field.evaluate()

    assert not np.allclose(arr1, arr2)


def test_sign_transform():
    field = generate_field(transform="sign")
    arr = field.evaluate()
    assert np.unique(arr).shape[0] == 2


def test_custom_transform():
    def trafo(a):
        return a + 1

    field = generate_field(transform=trafo)
    field.evaluate()


<<<<<<< HEAD
def test_custom_rng():
    gen = np.random.default_rng()
    rng = lambda: gen.random()

    field = generate_field(rng=rng)
    field.evaluate()
=======
def whitenoise(v, x):
    for i in x:
        if np.abs(i) > 1e-10:
            return 0.0
    return v


def exponential(v, x):
    return v * np.exp(-np.linalg.norm(x))


@pytest.mark.parametrize(
    "builtin,custom",
    [("whiteNoise", whitenoise), ("exponential", exponential)],
    ids=["whitenoise", "exponential"],
)
def test_custom_covariance(builtin, custom):
    field1 = generate_field(covariance=builtin, seed=0)
    field2 = generate_field(covariance=custom, seed=0)

    assert np.allclose(field1.evaluate(), field2.evaluate())


@pytest.mark.parametrize(
    "method",
    [
        "add_mean_trend_component",
        "add_slope_trend_component",
        "add_disk_trend_component",
        "add_block_trend_component",
    ],
)
def test_add_trend_component(method):
    field = generate_field()
    eval1 = field.evaluate()
    getattr(field, method)()
    eval2 = field.evaluate()

    assert not np.allclose(eval1, eval2)
>>>>>>> a504f5da
<|MERGE_RESOLUTION|>--- conflicted
+++ resolved
@@ -79,14 +79,6 @@
     field.evaluate()
 
 
-<<<<<<< HEAD
-def test_custom_rng():
-    gen = np.random.default_rng()
-    rng = lambda: gen.random()
-
-    field = generate_field(rng=rng)
-    field.evaluate()
-=======
 def whitenoise(v, x):
     for i in x:
         if np.abs(i) > 1e-10:
@@ -126,4 +118,11 @@
     eval2 = field.evaluate()
 
     assert not np.allclose(eval1, eval2)
->>>>>>> a504f5da
+
+
+def test_custom_rng():
+    gen = np.random.default_rng()
+    rng = lambda: gen.random()
+
+    field = generate_field(rng=rng)
+    field.evaluate()