from parafields.field import *

import numpy as np
import pytest


@pytest.mark.parametrize(
    "covariance",
    (
        "exponential",
        "gammaExponential",
        "separableExponential",
        "matern32",
        "matern52",
        "gaussian",
        "spherical",
        "cauchy",
        "generalizedCauchy",
        "dampedOscillation",
        "whiteNoise",
    ),
)
@pytest.mark.parametrize("dim", (1, 2, 3))
@pytest.mark.parametrize("dtype", available_types.keys())
@pytest.mark.parametrize("embedding_type", ("classical",))
@pytest.mark.parametrize("seed", (0, 42))
@pytest.mark.parametrize("variance", (0.5, 1.0))
def test_generate(
    covariance,
    dim,
    dtype,
    embedding_type,
    seed,
    variance,
):
    field = generate_field(
        cells=[10] * dim,
        covariance=covariance,
        dtype=dtype,
        embedding_type=embedding_type,
        extensions=[1] * dim,
        seed=seed,
        variance=variance,
    )
    data = field.evaluate()
    for i in range(dim):
        assert data.shape[i] == 10

    # Check that the field can be reproduced
    field.seed = None
    field.generate(seed=seed)
    data2 = field.evaluate()

    assert np.allclose(data, data2)


def test_seed_is_none():
    field = generate_field(seed=None)
    arr1 = field.evaluate()

    # Generate a second time
    field.generate(seed=None)
    arr2 = field.evaluate()

    assert not np.allclose(arr1, arr2)


def test_sign_transform():
    field = generate_field(transform="sign")
    arr = field.evaluate()
    assert np.unique(arr).shape[0] == 2


def test_custom_transform():
    def trafo(a):
        return a + 1

    field = generate_field(transform=trafo)
    field.evaluate()


<<<<<<< HEAD
def whitenoise(v, x):
    for i in x:
        if np.abs(i) > 1e-10:
            return 0.0
    return v


def exponential(v, x):
    return v * np.exp(-np.linalg.norm(x))


@pytest.mark.parametrize(
    "builtin,custom",
    [("whiteNoise", whitenoise), ("exponential", exponential)],
    ids=["whitenoise", "exponential"],
)
def test_custom_covariance(builtin, custom):
    field1 = generate_field(covariance=builtin, seed=0)
    field2 = generate_field(covariance=custom, seed=0)

    assert np.allclose(field1.evaluate(), field2.evaluate())
=======
@pytest.mark.parametrize(
    "method",
    [
        "add_mean_trend_component",
        "add_slope_trend_component",
        "add_disk_trend_component",
        "add_block_trend_component",
    ],
)
def test_add_trend_component(method):
    field = generate_field()
    eval1 = field.evaluate()
    getattr(field, method)()
    eval2 = field.evaluate()

    assert not np.allclose(eval1, eval2)
>>>>>>> e7a45929
<|MERGE_RESOLUTION|>--- conflicted
+++ resolved
@@ -79,7 +79,6 @@
     field.evaluate()
 
 
-<<<<<<< HEAD
 def whitenoise(v, x):
     for i in x:
         if np.abs(i) > 1e-10:
@@ -101,7 +100,8 @@
     field2 = generate_field(covariance=custom, seed=0)
 
     assert np.allclose(field1.evaluate(), field2.evaluate())
-=======
+
+
 @pytest.mark.parametrize(
     "method",
     [
@@ -117,5 +117,4 @@
     getattr(field, method)()
     eval2 = field.evaluate()
 
-    assert not np.allclose(eval1, eval2)
->>>>>>> e7a45929
+    assert not np.allclose(eval1, eval2)